# Electrum - lightweight Bitcoin client
# Copyright (C) 2015 Thomas Voegtlin
#
# Permission is hereby granted, free of charge, to any person
# obtaining a copy of this software and associated documentation files
# (the "Software"), to deal in the Software without restriction,
# including without limitation the rights to use, copy, modify, merge,
# publish, distribute, sublicense, and/or sell copies of the Software,
# and to permit persons to whom the Software is furnished to do so,
# subject to the following conditions:
#
# The above copyright notice and this permission notice shall be
# included in all copies or substantial portions of the Software.
#
# THE SOFTWARE IS PROVIDED "AS IS", WITHOUT WARRANTY OF ANY KIND,
# EXPRESS OR IMPLIED, INCLUDING BUT NOT LIMITED TO THE WARRANTIES OF
# MERCHANTABILITY, FITNESS FOR A PARTICULAR PURPOSE AND
# NONINFRINGEMENT. IN NO EVENT SHALL THE AUTHORS OR COPYRIGHT HOLDERS
# BE LIABLE FOR ANY CLAIM, DAMAGES OR OTHER LIABILITY, WHETHER IN AN
# ACTION OF CONTRACT, TORT OR OTHERWISE, ARISING FROM, OUT OF OR IN
# CONNECTION WITH THE SOFTWARE OR THE USE OR OTHER DEALINGS IN THE
# SOFTWARE.

# Wallet classes:
#   - ImportedAddressWallet: imported address, no keystore
#   - ImportedPrivkeyWallet: imported private keys, keystore
#   - Standard_Wallet: one keystore, P2PKH
#   - Multisig_Wallet: several keystores, P2SH


import os
import threading
import random
import time
import json
import copy
import errno
from collections import defaultdict
from decimal import Decimal as PyDecimal  # Qt 5.12 also exports Decimal
from functools import partial

from .i18n import _
<<<<<<< HEAD
from .util import NotEnoughFunds, NotEnoughFundsSlp, ExcessiveFee, PrintError, UserCancelled, profiler, format_satoshis, format_time
=======
from .util import NotEnoughFunds, ExcessiveFee, PrintError, UserCancelled, profiler, format_satoshis, format_time, Weak
>>>>>>> 066cefe1

from .address import Address, Script, ScriptOutput, PublicKey
from .bitcoin import *
from .version import *
from .keystore import load_keystore, Hardware_KeyStore, Imported_KeyStore, BIP32_KeyStore, xpubkey_to_address
from . import networks
from .storage import multisig_type

from . import transaction
from .transaction import Transaction
from .plugins import run_hook
from . import bitcoin
from . import coinchooser
from .synchronizer import Synchronizer
from .verifier import SPV

from . import paymentrequest
from .paymentrequest import PR_PAID, PR_UNPAID, PR_UNKNOWN, PR_EXPIRED
from .paymentrequest import InvoiceStore
from .contacts import Contacts

from .slp import SlpMessage, SlpParsingError, SlpUnsupportedSlpTokenType, SlpNoMintingBatonFound
from . import slp_validator_0x01

TX_STATUS = [
    _('Unconfirmed parent'),
    _('Low fee'),
    _('Unconfirmed'),
    _('Not Verified'),
]



def relayfee(network):
    RELAY_FEE = 5000
    MAX_RELAY_FEE = 50000
    f = network.relay_fee if network and network.relay_fee else RELAY_FEE
    return min(f, MAX_RELAY_FEE)

def dust_threshold(network):
    # Change < dust threshold is added to the tx fee
    #return 182 * 3 * relayfee(network) / 1000 # original Electrum logic
    #return 1 # <-- was this value until late Sept. 2018
    return 546 # hard-coded Bitcoin Cash dust threshold. Was changed to this as of Sept. 2018


def append_utxos_to_inputs(inputs, network, pubkey, txin_type, imax):
    if txin_type == 'p2pkh':
        address = Address.from_pubkey(pubkey)
    else:
        address = PublicKey.from_pubkey(pubkey)
    sh = address.to_scripthash_hex()
    u = network.synchronous_get(('blockchain.scripthash.listunspent', [sh]))
    for item in u:
        if len(inputs) >= imax:
            break
        item['address'] = address
        item['type'] = txin_type
        item['prevout_hash'] = item['tx_hash']
        item['prevout_n'] = item['tx_pos']
        item['pubkeys'] = [pubkey]
        item['x_pubkeys'] = [pubkey]
        item['signatures'] = [None]
        item['num_sig'] = 1
        inputs.append(item)

def sweep_preparations(privkeys, network, imax=100):

    def find_utxos_for_privkey(txin_type, privkey, compressed):
        pubkey = bitcoin.public_key_from_private_key(privkey, compressed)
        append_utxos_to_inputs(inputs, network, pubkey, txin_type, imax)
        keypairs[pubkey] = privkey, compressed

    inputs = []
    keypairs = {}
    for sec in privkeys:
        txin_type, privkey, compressed = bitcoin.deserialize_privkey(sec)
        find_utxos_for_privkey(txin_type, privkey, compressed)
        # do other lookups to increase support coverage
        if is_minikey(sec):
            # minikeys don't have a compressed byte
            # we lookup both compressed and uncompressed pubkeys
            find_utxos_for_privkey(txin_type, privkey, not compressed)
        elif txin_type == 'p2pkh':
            # WIF serialization does not distinguish p2pkh and p2pk
            # we also search for pay-to-pubkey outputs
            find_utxos_for_privkey('p2pk', privkey, compressed)
    if not inputs:
        raise BaseException(_('No inputs found. (Note that inputs need to be confirmed)'))
    return inputs, keypairs


def sweep(privkeys, network, config, recipient, fee=None, imax=100):
    inputs, keypairs = sweep_preparations(privkeys, network, imax)
    total = sum(i.get('value') for i in inputs)
    if fee is None:
        outputs = [(TYPE_ADDRESS, recipient, total)]
        tx = Transaction.from_io(inputs, outputs)
        fee = config.estimate_fee(tx.estimated_size())
    if total - fee < 0:
        raise BaseException(_('Not enough funds on address.') + '\nTotal: %d satoshis\nFee: %d'%(total, fee))
    if total - fee < dust_threshold(network):
        raise BaseException(_('Not enough funds on address.') + '\nTotal: %d satoshis\nFee: %d\nDust Threshold: %d'%(total, fee, dust_threshold(network)))

    outputs = [(TYPE_ADDRESS, recipient, total - fee)]
    locktime = network.get_local_height()

    tx = Transaction.from_io(inputs, outputs, locktime=locktime)
    tx.BIP_LI01_sort()
    tx.sign(keypairs)
    return tx


class Abstract_Wallet(PrintError):
    """
    Wallet classes are created to handle various address generation methods.
    Completion states (watching-only, single account, no seed, etc) are handled inside classes.
    """

    max_change_outputs = 3

    def __init__(self, storage):
        # SLP stuff
        self._enable_slp = False
        self.send_slpTokenId = None

        self.electrum_version = PACKAGE_VERSION
        self.storage = storage
        self.network = None
        # verifier (SPV) and synchronizer are started in start_threads
        self.synchronizer = None
        self.verifier = None

        self.gap_limit_for_change = 6 # constant
        # saved fields
        self.use_change            = storage.get('use_change', True)
        self.multiple_change       = storage.get('multiple_change', False)
        self.labels                = storage.get('labels', {})
        # Frozen addresses
        frozen_addresses = storage.get('frozen_addresses',[])
        self.frozen_addresses = set(Address.from_string(addr)
                                    for addr in frozen_addresses)
        # Frozen coins (UTXOs) -- note that we have 2 independent levels of "freezing": address-level and coin-level.
        # The two types of freezing are flagged independently of each other and 'spendable' is defined as a coin that satisfies
        # BOTH levels of freezing.
        self.frozen_coins = set(storage.get('frozen_coins', []))
        # address -> list(txid, height)
        history = storage.get('addr_history',{})
        self._history = self.to_Address_dict(history)

        self.load_keystore()
        self.load_addresses()
        self.load_transactions()
        self.build_reverse_history()

        # load requests
        requests = self.storage.get('payment_requests', {})
        for key, req in requests.items():
            req['address'] = Address.from_string(key)
        self.receive_requests = {req['address']: req
                                 for req in requests.values()}

        # Transactions pending verification.  A map from tx hash to transaction
        # height.  Access is not contended so no lock is needed.
        self.unverified_tx = defaultdict(int)

        # Verified transactions.  Each value is a (height, timestamp, block_pos) tuple.  Access with self.lock.
        self.verified_tx = storage.get('verified_tx3', {})

        # there is a difference between wallet.up_to_date and interface.is_up_to_date()
        # interface.is_up_to_date() returns true when all requests have been answered and processed
        # wallet.up_to_date is true when the wallet is synchronized (stronger requirement)
        self.up_to_date = False
        # locks: if you need to take multiple ones, acquire them in the order they are defined here!
        self.lock = threading.RLock()
        self.transaction_lock = threading.RLock()

        self.check_history()

        # save wallet type the first time
        if self.storage.get('wallet_type') is None:
            self.storage.put('wallet_type', self.wallet_type)

        # invoices and contacts
        self.invoices = InvoiceStore(self.storage)
        self.contacts = Contacts(self.storage)

        # Print debug message on finalization
        Weak.finalization_print_error(self, "[{}/{}] finalized".format(__class__.__name__, self.diagnostic_name()))

    @classmethod
    def to_Address_dict(cls, d):
        '''Convert a dict of strings to a dict of Adddress objects.'''
        return {Address.from_string(text): value for text, value in d.items()}

    @classmethod
    def from_Address_dict(cls, d):
        '''Convert a dict of Address objects to a dict of strings.'''
        return {addr.to_string(Address.FMT_LEGACY): value
                for addr, value in d.items()}

    def diagnostic_name(self):
        return self.basename()

    def __str__(self):
        return self.basename()

    def get_master_public_key(self):
        return None

    @profiler
    def load_transactions(self):
        txi = self.storage.get('txi', {})
        self.txi = {tx_hash: self.to_Address_dict(value)
                    for tx_hash, value in txi.items()}
        txo = self.storage.get('txo', {})
        self.txo = {tx_hash: self.to_Address_dict(value)
                    for tx_hash, value in txo.items()}
        self.tx_fees = self.storage.get('tx_fees', {})
        self.pruned_txo = self.storage.get('pruned_txo', {})
        tx_list = self.storage.get('transactions', {})

        self.transactions = {}
        for tx_hash, raw in tx_list.items():
            tx = Transaction(raw)
            self.transactions[tx_hash] = tx
            if self.txi.get(tx_hash) is None and self.txo.get(tx_hash) is None and (tx_hash not in self.pruned_txo.values()):
                self.print_error("removing unreferenced tx", tx_hash)
                self.transactions.pop(tx_hash)

        self.slpv1_validity = self.storage.get('slpv1_validity', {})
        self.token_types = self.storage.get('token_types', {})
        self.tx_tokinfo = self.storage.get('tx_tokinfo', {})

        # load up slp_txo as defaultdict-of-defaultdict-of-dicts
        self._slp_txo = defaultdict(lambda: defaultdict(dict))
        for addr, addrdict in self.to_Address_dict(self.storage.get('slp_txo',{})).items():
            for txid, txdict in addrdict.items():
                # need to do this iteration since json stores int keys as decimal strings.
                self._slp_txo[addr][txid] = {int(idx):d for idx,d in txdict.items()}

        ok = self.storage.get('slp_data_version', False)
        if ok != 3:
            self.rebuild_slp()

    @profiler
    def save_transactions(self, write=False):
        with self.transaction_lock:
            tx = {}
            for k,v in self.transactions.items():
                tx[k] = str(v)
            self.storage.put('transactions', tx)
            txi = {tx_hash: self.from_Address_dict(value)
                   for tx_hash, value in self.txi.items()}
            txo = {tx_hash: self.from_Address_dict(value)
                   for tx_hash, value in self.txo.items()}
            self.storage.put('txi', txi)
            self.storage.put('txo', txo)
            self.storage.put('tx_fees', self.tx_fees)
            self.storage.put('pruned_txo', self.pruned_txo)
            history = self.from_Address_dict(self._history)
            self.storage.put('addr_history', history)

            ### SLP stuff
            self.storage.put('slpv1_validity', self.slpv1_validity)
            self.storage.put('token_types', self.token_types)
            self.storage.put('slp_txo', self.from_Address_dict(self._slp_txo))
            self.storage.put('tx_tokinfo', self.tx_tokinfo)

            self.storage.put('slp_data_version', 3)

            if write:
                self.storage.write()

    def enable_slp(self):
        # This gets called in two situations:
        # - Upon wallet startup once GUI is loaded, it checks config to see if SLP should be enabled.
        # - During wallet operation, SLP can be freely enabled/disabled by user.
        with self.transaction_lock:
            #if self._enable_slp:
                #return # ignore
            self._enable_slp = True

            for tx_hash, tti in self.tx_tokinfo.items():
                # Fire up validation on unvalidated txes
                try:
                    tx = self.transactions[tx_hash]
                    self.slp_check_validation(tx_hash, tx)
                except KeyError:
                    continue

    def add_token_type(self, token_id, entry):
        with self.transaction_lock:
            self.token_types[token_id] = dict(entry)
            for tx_hash, tti in self.tx_tokinfo.items():
                # Fire up validation on unvalidated txes of matching token_id
                try:
                    if tti['token_id'] == token_id:
                        tx = self.transactions[tx_hash]
                        self.slp_check_validation(tx_hash, tx)
                except KeyError: # This catches the case where tx_tokinfo was set to {}
                    continue

    def disable_slp(self):
        with self.transaction_lock:
            if not self._enable_slp:
                return # ignore
            self._enable_slp = False


    def save_verified_tx(self, write=False):
        with self.lock:
            self.storage.put('verified_tx3', self.verified_tx)
            if write:
                self.storage.write()

    def clear_history(self):
        with self.transaction_lock:
            self.txi = {}
            self.txo = {}
            self.tx_fees = {}
            self.pruned_txo = {}
        self.save_transactions()
        with self.lock:
            self._history = {}
            self.tx_addr_hist = {}

    @profiler
    def build_reverse_history(self):
        self.tx_addr_hist = {}
        for addr, hist in self._history.items():
            for tx_hash, h in hist:
                s = self.tx_addr_hist.get(tx_hash, set())
                s.add(addr)
                self.tx_addr_hist[tx_hash] = s

    @profiler
    def check_history(self):
        save = False
        my_addrs = [addr for addr in self._history if self.is_mine(addr)]

        for addr in set(self._history) - set(my_addrs):
            self._history.pop(addr)
            save = True

        for addr in my_addrs:
            hist = self._history[addr]

            for tx_hash, tx_height in hist:
                if tx_hash in self.pruned_txo.values() or self.txi.get(tx_hash) or self.txo.get(tx_hash):
                    continue
                tx = self.transactions.get(tx_hash)
                if tx is not None:
                    self.add_transaction(tx_hash, tx)
                    save = True
        if save:
            self.save_transactions()

    def basename(self):
        return os.path.basename(self.storage.path)

    def save_addresses(self):
        addr_dict = {
            'receiving': [addr.to_storage_string()
                          for addr in self.receiving_addresses],
            'change': [addr.to_storage_string()
                       for addr in self.change_addresses],
        }
        self.storage.put('addresses', addr_dict)

    def load_addresses(self):
        d = self.storage.get('addresses', {})
        if not isinstance(d, dict):
            d = {}
        self.receiving_addresses = Address.from_strings(d.get('receiving', []))
        self.change_addresses = Address.from_strings(d.get('change', []))

    def synchronize(self):
        pass

    def is_deterministic(self):
        return self.keystore.is_deterministic()

    def set_up_to_date(self, up_to_date):
        with self.lock:
            self.up_to_date = up_to_date
        if up_to_date:
            self.save_transactions(write=True)
            # if the verifier is also up to date, persist that too;
            # otherwise it will persist its results when it finishes
            if self.verifier and self.verifier.is_up_to_date():
                self.save_verified_tx(write=True)

    def is_up_to_date(self):
        with self.lock: return self.up_to_date

    def set_label(self, name, text = None):
        with self.lock:
            if isinstance(name, Address):
                name = name.to_storage_string()
            changed = False
            old_text = self.labels.get(name)
            if text:
                text = text.replace("\n", " ")
                if old_text != text:
                    self.labels[name] = text
                    changed = True
            else:
                if old_text:
                    self.labels.pop(name)
                    changed = True

            if changed:
                run_hook('set_label', self, name, text)
                self.storage.put('labels', self.labels)

            return changed

    def is_mine(self, address):
        assert not isinstance(address, str)
        return address in self.get_addresses()

    def is_change(self, address):
        assert not isinstance(address, str)
        return address in self.change_addresses

    def get_address_index(self, address):
        try:
            return False, self.receiving_addresses.index(address)
        except ValueError:
            pass
        try:
            return True, self.change_addresses.index(address)
        except ValueError:
            pass
        assert not isinstance(address, str)
        raise Exception("Address {} not found".format(address))

    def export_private_key(self, address, password):
        """ extended WIF format """
        if self.is_watching_only():
            return []
        index = self.get_address_index(address)
        pk, compressed = self.keystore.get_private_key(index, password)
        return bitcoin.serialize_privkey(pk, compressed, self.txin_type)

    def get_public_keys(self, address):
        sequence = self.get_address_index(address)
        return self.get_pubkeys(*sequence)

    def add_unverified_tx(self, tx_hash, tx_height):
        if tx_height == 0 and tx_hash in self.verified_tx:
            self.verified_tx.pop(tx_hash)
            if self.verifier:
                self.verifier.merkle_roots.pop(tx_hash, None)

        # tx will be verified only if height > 0
        if tx_hash not in self.verified_tx:
            self.unverified_tx[tx_hash] = tx_height

    def add_verified_tx(self, tx_hash, info):
        # Remove from the unverified map and add to the verified map and
        self.unverified_tx.pop(tx_hash, None)
        with self.lock:
            self.verified_tx[tx_hash] = info  # (tx_height, timestamp, pos)
        height, conf, timestamp = self.get_tx_height(tx_hash)
        self.network.trigger_callback('verified', tx_hash, height, conf, timestamp)
        self.network.trigger_callback('verified2', self, tx_hash, height, conf, timestamp)

    def get_unverified_txs(self):
        '''Returns a map from tx hash to transaction height'''
        return self.unverified_tx

    def undo_verifications(self, blockchain, height):
        '''Used by the verifier when a reorg has happened'''
        txs = set()
        with self.lock:
            for tx_hash, item in list(self.verified_tx.items()):
                tx_height, timestamp, pos = item
                if tx_height >= height:
                    header = blockchain.read_header(tx_height)
                    # fixme: use block hash, not timestamp
                    if not header or header.get('timestamp') != timestamp:
                        self.verified_tx.pop(tx_hash, None)
                        txs.add(tx_hash)
        return txs

    def get_local_height(self):
        """ return last known height if we are offline """
        return self.network.get_local_height() if self.network else self.storage.get('stored_height', 0)

    def get_tx_height(self, tx_hash):
        """ return the height and timestamp of a verified transaction. """
        with self.lock:
            if tx_hash in self.verified_tx:
                height, timestamp, pos = self.verified_tx[tx_hash]
                conf = max(self.get_local_height() - height + 1, 0)
                return height, conf, timestamp
            else:
                height = self.unverified_tx[tx_hash]
                return height, 0, 0

    def get_txpos(self, tx_hash):
        "return position, even if the tx is unverified"
        with self.lock:
            if tx_hash in self.verified_tx:
                height, timestamp, pos = self.verified_tx[tx_hash]
                return height, pos
            elif tx_hash in self.unverified_tx:
                height = self.unverified_tx[tx_hash]
                return (height, 0) if height > 0 else ((1e9 - height), 0)
            else:
                return (1e9+1, 0)

    def is_found(self):
        return any(value for value in self._history.values())

    def get_num_tx(self, address):
        """ return number of transactions where address is involved """
        return len(self.get_address_history(address))

    def get_tx_delta(self, tx_hash, address):
        assert isinstance(address, Address)
        "effect of tx on address"
        # pruned
        if tx_hash in self.pruned_txo.values():
            return None
        delta = 0
        # substract the value of coins sent from address
        d = self.txi.get(tx_hash, {}).get(address, [])
        for n, v in d:
            delta -= v
        # add the value of the coins received at address
        d = self.txo.get(tx_hash, {}).get(address, [])
        for n, v, cb in d:
            delta += v
        return delta

    def get_wallet_delta(self, tx):
        """ effect of tx on wallet """
        addresses = self.get_addresses()
        is_relevant = False
        is_mine = False
        is_pruned = False
        is_partial = False
        v_in = v_out = v_out_mine = 0
        for item in tx.inputs():
            addr = item['address']
            if addr in addresses:
                is_mine = True
                is_relevant = True
                d = self.txo.get(item['prevout_hash'], {}).get(addr, [])
                for n, v, cb in d:
                    if n == item['prevout_n']:
                        value = v
                        break
                else:
                    value = None
                if value is None:
                    is_pruned = True
                else:
                    v_in += value
            else:
                is_partial = True
        if not is_mine:
            is_partial = False
        for addr, value in tx.get_outputs():
            v_out += value
            if addr in addresses:
                v_out_mine += value
                is_relevant = True
        if is_pruned:
            # some inputs are mine:
            fee = None
            if is_mine:
                v = v_out_mine - v_out
            else:
                # no input is mine
                v = v_out_mine
        else:
            v = v_out_mine - v_in
            if is_partial:
                # some inputs are mine, but not all
                fee = None
            else:
                # all inputs are mine
                fee = v_in - v_out
        if not is_mine:
            fee = None
        return is_relevant, is_mine, v, fee

    def get_tx_info(self, tx):
        is_relevant, is_mine, v, fee = self.get_wallet_delta(tx)
        exp_n = None
        can_broadcast = False
        label = ''
        height = conf = timestamp = None
        tx_hash = tx.txid()
        if tx.is_complete():
            if tx_hash in self.transactions:
                label = self.get_label(tx_hash)
                height, conf, timestamp = self.get_tx_height(tx_hash)
                if height > 0:
                    if conf:
                        status = _("{} confirmations").format(conf)
                    else:
                        status = _('Not verified')
                else:
                    status = _('Unconfirmed')
                    if fee is None:
                        fee = self.tx_fees.get(tx_hash)
                    if fee and self.network.config.has_fee_estimates():
                        size = tx.estimated_size()
                        fee_per_kb = fee * 1000 / size
                        exp_n = self.network.config.reverse_dynfee(fee_per_kb)
            else:
                status = _("Signed")
                can_broadcast = self.network is not None
        else:
            s, r = tx.signature_count()
            status = _("Unsigned") if s == 0 else _('Partially signed') + ' (%d/%d)'%(s,r)

        if is_relevant:
            if is_mine:
                if fee is not None:
                    amount = v + fee
                else:
                    amount = v
            else:
                amount = v
        else:
            amount = None

        return tx_hash, status, label, can_broadcast, amount, fee, height, conf, timestamp, exp_n

    def get_addr_io(self, address):
        h = self.get_address_history(address)
        received = {}
        sent = {}
        for tx_hash, height in h:
            l = self.txo.get(tx_hash, {}).get(address, [])
            for n, v, is_cb in l:
                received[tx_hash + ':%d'%n] = (height, v, is_cb)
        for tx_hash, height in h:
            l = self.txi.get(tx_hash, {}).get(address, [])
            for txi, v in l:
                sent[txi] = height
        return received, sent

    def get_slp_token_baton(self, slpTokenId):
        # look for our minting baton
        for addr, addrdict in self._slp_txo.items():
            for txid, txdict in addrdict.items():
                for idx, txo in txdict.items():
                    if txo['qty'] == 'MINT_BATON' and txo['token_id'] == slpTokenId:
                        try:
                            coins = self.get_utxos(domain = None, exclude_frozen = False, mature = False, confirmed_only = False, get_all = True)
                            baton_utxo = [ utxo for utxo in coins if utxo['prevout_hash'] == txid and utxo['prevout_n'] == idx and self.tx_tokinfo[txid]['validity'] == 1][0]
                        except IndexError:
                            continue
                        return baton_utxo
        raise SlpNoMintingBatonFound()

    # This method is updated for SLP to prevent tokens from being spent
    # in normal txn or txns with token_id other than the one specified
    def get_addr_utxo(self, address, slpTokenId=None, get_all=False):
        coins, spent = self.get_addr_io(address)
        # removes spent coins
        for txi in spent:
            coins.pop(txi)
            if txi in self.frozen_coins:
                # cleanup/detect if the 'frozen coin' was spent and remove it from the frozen coin set
                self.frozen_coins.remove(txi)

        ### SLP stuff
        # removes token that are either unrelated, or unvalidated
        if not get_all:
            addrdict = self._slp_txo.get(address,{})
            for txid, txdict in addrdict.items():
                for idx, txo in txdict.items():
                    if not isinstance(txo['qty'], int) or slpTokenId is None or txo['token_id'] != slpTokenId or self.tx_tokinfo[txid]['validity'] != 1:
                        coins.pop(txid + ":" + str(idx), None)
        out = {}
        for txo, v in coins.items():
            tx_height, value, is_cb = v
            prevout_hash, prevout_n = txo.split(':')
            x = {
                'address':address,
                'value':value,
                'prevout_n':int(prevout_n),
                'prevout_hash':prevout_hash,
                'height':tx_height,
                'coinbase':is_cb,
                'is_frozen_coin':txo in self.frozen_coins
            }
            out[txo] = x
        return out

    # return the total amount ever received by an address
    def get_addr_received(self, address):
        received, sent = self.get_addr_io(address)
        return sum([v for height, v, is_cb in received.values()])

    # return the balance of a bitcoin address: confirmed and matured, unconfirmed, unmatured
    # Note that 'exclude_frozen_coins = True' only checks for coin-level freezing, not address-level.
    def get_addr_balance(self, address, exclude_frozen_coins = False):
        assert isinstance(address, Address)
        received, sent = self.get_addr_io(address)
        c = u = x = 0
        for txo, (tx_height, v, is_cb) in received.items():
            if exclude_frozen_coins and txo in self.frozen_coins:
                continue
            if is_cb and tx_height + COINBASE_MATURITY > self.get_local_height():
                x += v
            elif tx_height > 0:
                c += v
            else:
                u += v
            if txo in sent:
                if sent[txo] > 0:
                    c -= v
                else:
                    u -= v
        return c, u, x

    def get_spendable_coins(self, domain, config, isInvoice = False):
        confirmed_only = config.get('confirmed_only', False)
        if (isInvoice):
            confirmed_only = True
        return self.get_utxos(domain, exclude_frozen=True, mature=True, confirmed_only=confirmed_only)

    def get_slp_token_balance(self, slpTokenId):
        valid_token_bal = 0
        unvalidated_token_bal = 0
        invalid_token_bal = 0
        for addr, addrdict in self._slp_txo.items():
            _, spent = self.get_addr_io(addr)
            for txid, txdict in addrdict.items():
                for idx, txo in txdict.items():
                    if not isinstance(txo.get('qty',None), int): # Ignore baton / non-inputs
                        continue
                    # ignore spent txos
                    if (txid + ":" + str(idx)) in spent:
                        continue
                    # add to balance if token_id matches
                    if slpTokenId == txo['token_id']:
                        validity = self.tx_tokinfo[txid]['validity']
                        if validity == 1: # Valid DAG
                            valid_token_bal += txo['qty']
                        elif validity == 2 or validity == 3: # Invalid DAG (2=bad slpmessage, 3=inputs lack enough tokens / missing mint baton)
                            invalid_token_bal += txo['qty']
                        elif validity == 0: # Unknown DAG status (should be in processing queue)
                            unvalidated_token_bal += txo['qty']
        return (valid_token_bal, unvalidated_token_bal, invalid_token_bal)

    def get_utxos(self, domain = None, exclude_frozen = False, mature = False, confirmed_only = False, get_all = False):
        ''' Note that exclude_frozen = True checks for BOTH address-level and coin-level frozen status. '''
        coins = []
        if domain is None:
            domain = self.get_addresses()
        if exclude_frozen:
            domain = set(domain) - self.frozen_addresses
        for addr in domain:
            utxos = self.get_addr_utxo(addr, slpTokenId = self.send_slpTokenId, get_all = get_all)
            for x in utxos.values():
                if exclude_frozen and x['is_frozen_coin']:
                    continue
                if confirmed_only and x['height'] <= 0:
                    continue
                if mature and x['coinbase'] and x['height'] + COINBASE_MATURITY > self.get_local_height():
                    continue
                coins.append(x)
                continue
        return coins

    def dummy_address(self):
        return self.get_receiving_addresses()[0]

    def get_addresses(self):
        return self.get_receiving_addresses() + self.get_change_addresses()

    def get_frozen_balance(self):
        if not self.frozen_coins:
            # performance short-cut -- get the balance of the frozen address set only IFF we don't have any frozen coins
            return self.get_balance(self.frozen_addresses)
        # otherwise, do this more costly calculation...
        cc_no_f, uu_no_f, xx_no_f = self.get_balance(None, exclude_frozen_coins = True, exclude_frozen_addresses = True)
        cc_all, uu_all, xx_all = self.get_balance(None, exclude_frozen_coins = False, exclude_frozen_addresses = False)
        return (cc_all-cc_no_f), (uu_all-uu_no_f), (xx_all-xx_no_f)

    def get_balance(self, domain=None, exclude_frozen_coins=False, exclude_frozen_addresses=False):
        if domain is None:
            domain = self.get_addresses()
        if exclude_frozen_addresses:
            domain = set(domain) - self.frozen_addresses
        cc = uu = xx = 0
        for addr in domain:
            c, u, x = self.get_addr_balance(addr, exclude_frozen_coins)
            cc += c
            uu += u
            xx += x
        return cc, uu, xx

    def get_address_history(self, address):
        assert isinstance(address, Address)
        return self._history.get(address, [])

    def add_transaction(self, tx_hash, tx):
        is_coinbase = tx.inputs()[0]['type'] == 'coinbase'
        with self.transaction_lock:
            # add inputs
            self.txi[tx_hash] = d = {}
            for txi in tx.inputs():
                addr = txi.get('address')
                if txi['type'] != 'coinbase':
                    prevout_hash = txi['prevout_hash']
                    prevout_n = txi['prevout_n']
                    ser = prevout_hash + ':%d'%prevout_n
                # find value from prev output
                if self.is_mine(addr):
                    dd = self.txo.get(prevout_hash, {})
                    for n, v, is_cb in dd.get(addr, []):
                        if n == prevout_n:
                            if d.get(addr) is None:
                                d[addr] = []
                            d[addr].append((ser, v))
                            break
                    else:
                        self.pruned_txo[ser] = tx_hash

            # add outputs
            self.txo[tx_hash] = d = {}
            for n, txo in enumerate(tx.outputs()):
                ser = tx_hash + ':%d'%n
                _type, addr, v = txo
                if self.is_mine(addr):
                    if not addr in d:
                        d[addr] = []
                    d[addr].append((n, v, is_coinbase))
                # give v to txi that spends me
                next_tx = self.pruned_txo.get(ser)
                if next_tx is not None:
                    self.pruned_txo.pop(ser)
                    dd = self.txi.get(next_tx, {})
                    if dd.get(addr) is None:
                        dd[addr] = []
                    dd[addr].append((ser, v))

            # save
            self.transactions[tx_hash] = tx

            ### SLP: Handle incoming SLP transaction outputs here
            #if self._enable_slp:
            # Always handle and parse SLP
            self.handleSlpTransaction(tx_hash, tx)

    def handleSlpTransaction(self, tx_hash, tx):
        txouts = tx.outputs()

        try:
            slpMsg = SlpMessage.parseSlpOutputScript(txouts[0][1])
        except SlpUnsupportedSlpTokenType as e:
            token_type = 'SLP%d'%(e.args[0],)
            for i, (_type, addr, _) in enumerate(txouts):
                if _type is TYPE_ADDRESS and self.is_mine(addr):
                    self._slp_txo[addr][tx_hash][i] = {
                            'type': token_type,
                            'qty': None,
                            'token_id': None,
                            }
            return
        except (SlpParsingError, IndexError):
            return

        if slpMsg.transaction_type == 'SEND':
            token_id_hex = slpMsg.op_return_fields['token_id_hex']
            # truncate outputs list
            amounts = slpMsg.op_return_fields['token_output'][:len(txouts)]
            for i, qty in enumerate(amounts):
                _type, addr, _ = txouts[i]
                if _type is TYPE_ADDRESS and qty > 0 and self.is_mine(addr):
                    self._slp_txo[addr][tx_hash][i] = {
                            'type': 'SLP1',
                            'token_id': token_id_hex,
                            'qty': qty,
                            }
        elif slpMsg.transaction_type == 'GENESIS':
            token_id_hex = tx_hash
            try:
                _type, addr, _ = txouts[1]
                if _type is TYPE_ADDRESS:
                    if slpMsg.op_return_fields['initial_token_mint_quantity'] > 0 and self.is_mine(addr):
                        self._slp_txo[addr][tx_hash][1] = {
                                'type': 'SLP1',
                                'token_id': token_id_hex,
                                'qty': slpMsg.op_return_fields['initial_token_mint_quantity'],
                            }
                    if slpMsg.op_return_fields['mint_baton_vout'] is not None:
                        i = slpMsg.op_return_fields['mint_baton_vout']
                        _type, addr, _ = txouts[i]
                        if _type is TYPE_ADDRESS:
                            self._slp_txo[addr][tx_hash][i] = {
                                    'type': 'SLP1',
                                    'token_id': token_id_hex,
                                    'qty': 'MINT_BATON',
                                }
            except IndexError: # if too few outputs (compared to mint_baton_vout)
                pass
        elif slpMsg.transaction_type == "MINT":
            token_id_hex = slpMsg.op_return_fields['token_id_hex']
            try:
                _type, addr, _ = txouts[1]
                if _type is TYPE_ADDRESS:
                    if slpMsg.op_return_fields['additional_token_quantity'] > 0 and self.is_mine(addr):
                        self._slp_txo[addr][tx_hash][1] = {
                                'type': 'SLP1',
                                'token_id': token_id_hex,
                                'qty': slpMsg.op_return_fields['additional_token_quantity'],
                            }
                    if slpMsg.op_return_fields['mint_baton_vout'] is not None:
                        i = slpMsg.op_return_fields['mint_baton_vout']
                        _type, addr, _ = txouts[i]
                        if _type is TYPE_ADDRESS:
                            self._slp_txo[addr][tx_hash][i] = {
                                    'type': 'SLP1',
                                    'token_id': token_id_hex,
                                    'qty': 'MINT_BATON',
                                }
            except IndexError: # if too few outputs (compared to mint_baton_vout)
                pass
        elif slpMsg.transaction_type == 'COMMIT':
            # ignore COMMs, they aren't producing any tokens.
            return
        else:
            raise RuntimeError(slpMsg.transaction_type)

        # Always add entry to tx_tokinfo
        tti = { 'type':'SLP%d'%(slpMsg.token_type,),
                'transaction_type':slpMsg.transaction_type,
                'token_id': token_id_hex,
                'validity': 0,
                }
        self.tx_tokinfo[tx_hash] = tti

        if self._enable_slp: # Only start up validation if SLP enabled
            self.slp_check_validation(tx_hash, tx)

    def slp_check_validation(self, tx_hash, tx):
        tti = self.tx_tokinfo[tx_hash]
        if tti['validity'] == 0 and tti['token_id'] in self.token_types and tti['type'] == 'SLP1':
            def callback(job):
                (txid,node), = job.nodes.items()
                val = node.validity
                tti['validity'] = val
                ui_cb = getattr(self, 'ui_emit_validity_updated', None)
                if ui_cb:
                    ui_cb(txid, val)
            job = slp_validator_0x01.make_job(tx, self, self.network,
                                              debug=0, reset=False)
            if job is not None:
                job.add_callback(callback)

    def rebuild_slp(self,):
        """Wipe away old SLP transaction data and rerun on the entire tx set.

        (we can't lock transaction_lock here since it may not exist when rebuilding during loadup)
        """
        self._slp_txo = defaultdict(lambda: defaultdict(dict))
        self.tx_tokinfo = {}
        for txid, tx in self.transactions.items():
            self.handleSlpTransaction(txid, tx)

    def remove_transaction(self, tx_hash):
        with self.transaction_lock:
            self.print_error("removing tx from history", tx_hash)
            #tx = self.transactions.pop(tx_hash)
            for ser, hh in list(self.pruned_txo.items()):
                if hh == tx_hash:
                    self.pruned_txo.pop(ser)
            # add tx to pruned_txo, and undo the txi addition
            for next_tx, dd in self.txi.items():
                for addr, l in list(dd.items()):
                    ll = l[:]
                    for item in ll:
                        ser, v = item
                        prev_hash, prev_n = ser.split(':')
                        if prev_hash == tx_hash:
                            l.remove(item)
                            self.pruned_txo[ser] = next_tx
                    if l == []:
                        dd.pop(addr)
                    else:
                        dd[addr] = l

            self.txi.pop(tx_hash, None)
            self.txo.pop(tx_hash, None)
            self.tx_fees.pop(tx_hash, None)
            self.tx_tokinfo[tx_hash] = {}

            for addr, addrdict in self._slp_txo.items():
                if tx_hash in addrdict: addrdict[tx_hash] = {}

    def receive_tx_callback(self, tx_hash, tx, tx_height):
        self.add_transaction(tx_hash, tx)
        self.add_unverified_tx(tx_hash, tx_height)

    def receive_history_callback(self, addr, hist, tx_fees):
        with self.lock:
            old_hist = self.get_address_history(addr)
            for tx_hash, height in old_hist:
                if (tx_hash, height) not in hist:
                    # remove tx if it's not referenced in histories
                    self.tx_addr_hist[tx_hash].remove(addr)
                    if not self.tx_addr_hist[tx_hash]:
                        self.remove_transaction(tx_hash)
            self._history[addr] = hist

        for tx_hash, tx_height in hist:
            # add it in case it was previously unconfirmed
            self.add_unverified_tx(tx_hash, tx_height)
            # add reference in tx_addr_hist
            s = self.tx_addr_hist.get(tx_hash, set())
            s.add(addr)
            self.tx_addr_hist[tx_hash] = s
            # if addr is new, we have to recompute txi and txo
            tx = self.transactions.get(tx_hash)
            if tx is not None and self.txi.get(tx_hash, {}).get(addr) is None and self.txo.get(tx_hash, {}).get(addr) is None:
                self.add_transaction(tx_hash, tx)

        # Store fees
        self.tx_fees.update(tx_fees)

        if self.network:
            self.network.trigger_callback('on_history', self)

    def get_slp_history(self, domain=None, validities_considered=(None,0,1)):
        history = []
        histories = self.get_slp_histories(domain=domain, validities_considered=validities_considered)
        # Take separate token histories and flatten them, then sort them.
        for token_id,t_history in histories.items():
            for tx_hash, height, conf, timestamp, delta in t_history:
                history.append((tx_hash, height, conf, timestamp, delta, token_id))
        history.sort(key = lambda x: self.get_txpos(x[0]), reverse=True)

        return history

    def get_slp_histories(self, domain=None, validities_considered=(0,1)):
        # Based on get_history.
        # We return a dict of histories, one history per token_id.

        # get domain
        if domain is None:
            domain = self.get_addresses()

        #1. Big iteration to find all deltas and put them in the right place.
        token_tx_deltas = defaultdict(lambda: defaultdict(int)) # defaultdict of defaultdicts of ints :)
        for addr in domain:
            h = self.get_address_history(addr)
            addrslptxo = self._slp_txo[addr]

            for tx_hash, height in h:
                if tx_hash in self.pruned_txo.values():
                    continue
                tti = self.tx_tokinfo.get(tx_hash)
                if tti and tti['validity'] in validities_considered:
                    txdict = addrslptxo.get(tx_hash,{})

                    for idx,d in txdict.items():
                        if isinstance(d['qty'],int):
                            token_tx_deltas[d['token_id']][tx_hash] += d['qty']  # received!

                # scan over all txi's, trying to find if they were tokens, which tokens, and how much
                # (note that non-SLP txes can spend (burn) SLP --- and SLP of tokenA can burn tokenB)
                for n, _ in self.txi.get(tx_hash, {}).get(addr, ()):
                    prevtxid, prevout_str = n.rsplit(':',1)
                    tti = self.tx_tokinfo.get(prevtxid)
                    if not (tti and tti['validity'] in validities_considered):
                        continue
                    prevout = int(prevout_str)

                    d = addrslptxo.get(prevtxid,{}).get(prevout,{})
                    if isinstance(d.get('qty',None),int):
                        token_tx_deltas[d['token_id']][tx_hash] -= d['qty']  # received!

        # 2. create history (no sorting needed since balances won't be computed)
        histories = {}
        for token_id, tx_deltas in token_tx_deltas.items():
            history = histories[token_id] = []
            for tx_hash in tx_deltas:
                delta = tx_deltas[tx_hash]
                height, conf, timestamp = self.get_tx_height(tx_hash)
                history.append((tx_hash, height, conf, timestamp, delta))

        # 3. At this point we could compute running balances, but let's not.

        return histories

    def get_history(self, domain=None):
        # get domain
        if domain is None:
            domain = self.get_addresses()
        # 1. Get the history of each address in the domain, maintain the
        #    delta of a tx as the sum of its deltas on domain addresses
        tx_deltas = defaultdict(int)
        for addr in domain:
            h = self.get_address_history(addr)
            for tx_hash, height in h:
                delta = self.get_tx_delta(tx_hash, addr)
                if delta is None or tx_deltas[tx_hash] is None:
                    tx_deltas[tx_hash] = None
                else:
                    tx_deltas[tx_hash] += delta

        # 2. create sorted history
        history = []
        for tx_hash in tx_deltas:
            delta = tx_deltas[tx_hash]
            height, conf, timestamp = self.get_tx_height(tx_hash)
            history.append((tx_hash, height, conf, timestamp, delta))
        history.sort(key = lambda x: self.get_txpos(x[0]), reverse=True)

        # 3. add balance
        c, u, x = self.get_balance(domain)
        balance = c + u + x
        h2 = []
        for tx_hash, height, conf, timestamp, delta in history:
            h2.append((tx_hash, height, conf, timestamp, delta, balance))
            if balance is None or delta is None:
                balance = None
            else:
                balance -= delta
        h2.reverse()

        return h2

    def export_history(self, domain=None, from_timestamp=None, to_timestamp=None, fx=None, show_addresses=False):
        from .util import timestamp_to_datetime
        h = self.get_history(domain)
        out = []
        for tx_hash, height, conf, timestamp, value, balance in h:
            if from_timestamp and timestamp < from_timestamp:
                continue
            if to_timestamp and timestamp >= to_timestamp:
                continue
            item = {
                'txid':tx_hash,
                'height':height,
                'confirmations':conf,
                'timestamp':timestamp,
                'value': format_satoshis(value, is_diff=True) if value is not None else '--',
                'balance': format_satoshis(balance)
            }
            if item['height']>0:
                date_str = format_time(timestamp) if timestamp is not None else _("unverified")
            else:
                date_str = _("unconfirmed")
            item['date'] = date_str
            item['label'] = self.get_label(tx_hash)
            if show_addresses:
                tx = self.transactions.get(tx_hash)
                tx.deserialize()
                input_addresses = []
                output_addresses = []
                for x in tx.inputs():
                    if x['type'] == 'coinbase': continue
                    addr = x.get('address')
                    if addr == None: continue
                    input_addresses.append(addr.to_ui_string())
                for addr, v in tx.get_outputs():
                    output_addresses.append(addr.to_ui_string())
                item['input_addresses'] = input_addresses
                item['output_addresses'] = output_addresses
            if fx is not None:
                date = timestamp_to_datetime(time.time() if conf <= 0 else timestamp)
                item['fiat_value'] = fx.historical_value_str(value, date)
                item['fiat_balance'] = fx.historical_value_str(balance, date)
            out.append(item)
        return out

    def get_label(self, tx_hash):
        label = self.labels.get(tx_hash, '')
        if label is '':
            label = self.get_default_label(tx_hash)
        return label

    def get_default_label(self, tx_hash):
        if self.txi.get(tx_hash) == {}:
            d = self.txo.get(tx_hash, {})
            labels = []
            for addr in d.keys():
                label = self.labels.get(addr.to_storage_string())
                if label:
                    labels.append(label)
            return ', '.join(labels)
        return ''

    def get_tx_status(self, tx_hash, height, conf, timestamp):
        if conf == 0:
            tx = self.transactions.get(tx_hash)
            if not tx:
                return 3, 'unknown'
            fee = self.tx_fees.get(tx_hash)
            if fee and self.network and self.network.config.has_fee_estimates():
                size = len(tx.raw)/2
                low_fee = int(self.network.config.dynfee(0)*size/1000)
                is_lowfee = fee < low_fee * 0.5
            else:
                is_lowfee = False
            if height < 0:
                status = 0
            elif height == 0 and is_lowfee:
                status = 1
            elif height == 0:
                status = 2
            else:
                status = 3
        else:
            status = 3 + min(conf, 6)
        time_str = format_time(timestamp) if timestamp else _("unknown")
        status_str = TX_STATUS[status] if status < 4 else time_str
        return status, status_str

    def relayfee(self):
        return relayfee(self.network)

    def dust_threshold(self):
        return dust_threshold(self.network)

    def make_unsigned_transaction(self, inputs, outputs, config, fixed_fee=None, change_addr=None):
        # check outputs
        i_max = None
        for i, o in enumerate(outputs):
            _type, data, value = o
            if value == '!':
                if i_max is not None:
                    raise BaseException("More than one output set to spend max")
                i_max = i

        # Avoid index-out-of-range with inputs[0] below
        if not inputs:
            raise NotEnoughFunds()

        # SLP: make sure SLP token spending is not greater than valid balance
        if self._enable_slp and self.send_slpTokenId is not None:
            slpMsg = SlpMessage.parseSlpOutputScript(outputs[0][1])
            if slpMsg.transaction_type == 'SEND':
                total_token_out = sum(slpMsg.op_return_fields['token_output'])
                valid_token_balance = self.get_slp_token_balance(slpMsg.op_return_fields['token_id_hex'])[0]
                if total_token_out > valid_token_balance:
                    raise NotEnoughFundsSlp()

        if fixed_fee is None and config.fee_per_kb() is None:
            raise BaseException('Dynamic fee estimates not available')

        for item in inputs:
            self.add_input_info(item)

        # change address
        if change_addr:
            change_addrs = [change_addr]
        else:
            addrs = self.get_change_addresses()[-self.gap_limit_for_change:]
            if self.use_change and addrs:
                # New change addresses are created only after a few
                # confirmations.  Select the unused addresses within the
                # gap limit; if none take one at random
                change_addrs = [addr for addr in addrs if
                                self.get_num_tx(addr) == 0]
                if not change_addrs:
                    change_addrs = [random.choice(addrs)]
            else:
                change_addrs = [inputs[0]['address']]

        assert all(isinstance(addr, Address) for addr in change_addrs)

        # Fee estimator
        if fixed_fee is None:
            fee_estimator = config.estimate_fee
        else:
            fee_estimator = lambda size: fixed_fee

        if i_max is None:
            # Let the coin chooser select the coins to spend
            max_change = self.max_change_outputs if self.multiple_change else 1
            coin_chooser = coinchooser.CoinChooserPrivacy()
            # determine if this transaction should utilize all available inputs
            sweep = False
            if self._enable_slp and self.send_slpTokenId is not None and self.send_slpTokenId != '0':
                sweep = True
            tx = coin_chooser.make_tx(inputs, outputs, change_addrs[:max_change],
                                      fee_estimator, self.dust_threshold(), slp_sweep=sweep)
        else:
            sendable = sum(map(lambda x:x['value'], inputs))
            _type, data, value = outputs[i_max]
            outputs[i_max] = (_type, data, 0)
            tx = Transaction.from_io(inputs, outputs)
            fee = fee_estimator(tx.estimated_size())
            amount = max(0, sendable - tx.output_value() - fee)
            outputs[i_max] = (_type, data, amount)
            tx = Transaction.from_io(inputs, outputs)

        # If user tries to send too big of a fee (more than 50 sat/byte), stop them from shooting themselves in the foot
        tx_in_bytes=tx.estimated_size()
        fee_in_satoshis=tx.get_fee()
        sats_per_byte=fee_in_satoshis/tx_in_bytes
        if (sats_per_byte > 50):
            raise ExcessiveFee()
            return

        # Sort the inputs and outputs deterministically
        if not self._enable_slp:
            tx.BIP_LI01_sort()
            
        # Timelock tx to current height.
        locktime = self.get_local_height()
        if locktime == -1: # We have no local height data (no headers synced).
            locktime = 0
        tx.locktime = locktime
        run_hook('make_unsigned_transaction', self, tx)
        return tx

    def make_unsigned_transaction_for_bitcoinfiles(self, inputs, outputs, config, fixed_fee=None, change_addr=None):
        # check outputs
        i_max = None
        for i, o in enumerate(outputs):
            _type, data, value = o
            if value == '!':
                if i_max is not None:
                    raise BaseException("More than one output set to spend max")
                i_max = i

        # Avoid index-out-of-range with inputs[0] below
        if not inputs:
            raise NotEnoughFunds()

        # SLP: make sure SLP token spending is not greater than valid balance
        if self._enable_slp and self.send_slpTokenId is not None:
            slpMsg = SlpMessage.parseSlpOutputScript(outputs[0][1])
            if slpMsg.transaction_type == 'SEND':
                total_token_out = sum(slpMsg.op_return_fields['token_output'])
                valid_token_balance = self.get_slp_token_balance(slpMsg.op_return_fields['token_id_hex'])[0]
                if total_token_out > valid_token_balance:
                    raise NotEnoughFundsSlp()

        if fixed_fee is None and config.fee_per_kb() is None:
            raise BaseException('Dynamic fee estimates not available')

        for item in inputs:
            self.add_input_info_for_bitcoinfiles(item)

        # change address
        if change_addr:
            change_addrs = [change_addr]
        else:
            addrs = self.get_change_addresses()[-self.gap_limit_for_change:]
            if self.use_change and addrs:
                # New change addresses are created only after a few
                # confirmations.  Select the unused addresses within the
                # gap limit; if none take one at random
                change_addrs = [addr for addr in addrs if
                                self.get_num_tx(addr) == 0]
                if not change_addrs:
                    change_addrs = [random.choice(addrs)]
            else:
                change_addrs = [inputs[0]['address']]

        assert all(isinstance(addr, Address) for addr in change_addrs)

        # Fee estimator
        if fixed_fee is None:
            fee_estimator = config.estimate_fee
        else:
            fee_estimator = lambda size: fixed_fee

        if i_max is None:
            # Let the coin chooser select the coins to spend
            max_change = self.max_change_outputs if self.multiple_change else 1
            coin_chooser = coinchooser.CoinChooserPrivacy()
            # determine if this transaction should utilize all available inputs
            sweep = True
            tx = coin_chooser.make_tx(inputs, outputs, change_addrs[:max_change],
                                      fee_estimator, self.dust_threshold(), slp_sweep=sweep)
        else:
            sendable = sum(map(lambda x:x['value'], inputs))
            _type, data, value = outputs[i_max]
            outputs[i_max] = (_type, data, 0)
            tx = Transaction.from_io(inputs, outputs)
            fee = fee_estimator(tx.estimated_size())
            amount = max(0, sendable - tx.output_value() - fee)
            outputs[i_max] = (_type, data, amount)
            tx = Transaction.from_io(inputs, outputs)

        # If user tries to send too big of a fee (more than 50 sat/byte), stop them from shooting themselves in the foot
        tx_in_bytes=tx.estimated_size()
        fee_in_satoshis=tx.get_fee()
        sats_per_byte=fee_in_satoshis/tx_in_bytes
        if (sats_per_byte > 50):
            raise ExcessiveFee()
            return

        # Sort the inputs and outputs deterministically
        if not self._enable_slp:
            tx.BIP_LI01_sort()
        # Timelock tx to current height.
        locktime = self.get_local_height()
        if locktime == -1: # We have no local height data (no headers synced).
            locktime = 0
        tx.locktime = locktime
        run_hook('make_unsigned_transaction', self, tx)
        return tx

    def mktx(self, outputs, password, config, fee=None, change_addr=None, domain=None):
        coins = self.get_spendable_coins(domain, config)
        tx = self.make_unsigned_transaction(coins, outputs, config, fee, change_addr)
        self.sign_transaction(tx, password)
        return tx

    def is_frozen(self, addr):
        ''' Address-level frozen query. Note: this is set/unset independent of 'coin' level freezing. '''
        assert isinstance(addr, Address)
        return addr in self.frozen_addresses

    def is_frozen_coin(self, utxo):
        ''' 'coin' level frozen query. `utxo' is a prevout:n string, or a dict as returned from get_utxos().
            Note: this is set/unset independent of 'address' level freezing. '''
        assert isinstance(utxo, (str, dict))
        if isinstance(utxo, dict):
            ret = ("{}:{}".format(utxo['prevout_hash'], utxo['prevout_n'])) in self.frozen_coins
            if ret != utxo['is_frozen_coin']:
                self.print_error("*** WARNING: utxo has stale is_frozen_coin flag")
                utxo['is_frozen_coin'] = ret # update stale flag
            return ret
        return utxo in self.frozen_coins

    def set_frozen_state(self, addrs, freeze):
        ''' Set frozen state of the addresses to FREEZE, True or False
            Note that address-level freezing is set/unset independent of coin-level freezing, however both must
            be satisfied for a coin to be defined as spendable.. '''
        if all(self.is_mine(addr) for addr in addrs):
            if freeze:
                self.frozen_addresses |= set(addrs)
            else:
                self.frozen_addresses -= set(addrs)
            frozen_addresses = [addr.to_storage_string()
                                for addr in self.frozen_addresses]
            self.storage.put('frozen_addresses', frozen_addresses)
            return True
        return False

    def set_frozen_coin_state(self, utxos, freeze):
        ''' Set frozen state of the COINS to FREEZE, True or False.
            utxos is a (possibly mixed) list of either "prevout:n" strings and/or coin-dicts as returned from get_utxos().
            Note that if passing prevout:n strings as input, 'is_mine()' status is not checked for the specified coin.
            Also note that coin-level freezing is set/unset independent of address-level freezing, however both must
            be satisfied for a coin to be defined as spendable. '''
        ok = 0
        for utxo in utxos:
            if isinstance(utxo, str):
                if freeze:
                    self.frozen_coins |= { utxo }
                else:
                    self.frozen_coins -= { utxo }
                ok += 1
            elif isinstance(utxo, dict) and self.is_mine(utxo['address']):
                txo = "{}:{}".format(utxo['prevout_hash'], utxo['prevout_n'])
                if freeze:
                    self.frozen_coins |= { txo }
                else:
                    self.frozen_coins -= { txo }
                utxo['is_frozen_coin'] = bool(freeze)
                ok += 1
        if ok:
            self.storage.put('frozen_coins', list(self.frozen_coins))
        return ok

    def prepare_for_verifier(self):
        # review transactions that are in the history
        for addr, hist in self._history.items():
            for tx_hash, tx_height in hist:
                # add it in case it was previously unconfirmed
                self.add_unverified_tx(tx_hash, tx_height)

        # if we are on a pruning server, remove unverified transactions
        with self.lock:
            vr = list(self.verified_tx.keys()) + list(self.unverified_tx.keys())
        for tx_hash in list(self.transactions):
            if tx_hash not in vr:
                self.print_error("removing transaction", tx_hash)
                self.transactions.pop(tx_hash)

    def start_threads(self, network):
        self.network = network
        if self.network is not None:
            self.prepare_for_verifier()
            self.verifier = SPV(self.network, self)
            self.synchronizer = Synchronizer(self, network)
            network.add_jobs([self.verifier, self.synchronizer])
        else:
            self.verifier = None
            self.synchronizer = None

    def stop_threads(self):
        if self.network:
            self.network.remove_jobs([self.synchronizer, self.verifier])
            self.synchronizer.release()
            self.verifier.release()
            self.synchronizer = None
            self.verifier = None
            # Now no references to the syncronizer or verifier
            # remain so they will be GC-ed
            self.storage.put('stored_height', self.get_local_height())
        self.save_transactions()
        self.save_verified_tx()
        self.storage.write()

    def wait_until_synchronized(self, callback=None):
        def wait_for_wallet():
            self.set_up_to_date(False)
            while not self.is_up_to_date():
                if callback:
                    msg = "%s\n%s %d"%(
                        _("Please wait..."),
                        _("Addresses generated:"),
                        len(self.addresses(True)))
                    callback(msg)
                time.sleep(0.1)
        def wait_for_network():
            while not self.network.is_connected():
                if callback:
                    msg = "%s \n" % (_("Connecting..."))
                    callback(msg)
                time.sleep(0.1)
        # wait until we are connected, because the user
        # might have selected another server
        if self.network:
            wait_for_network()
            wait_for_wallet()
        else:
            self.synchronize()

    def can_export(self):
        return not self.is_watching_only() and hasattr(self.keystore, 'get_private_key')

    def is_used(self, address):
        return self.get_address_history(address) and not self.is_empty(address)

    def is_empty(self, address):
        assert isinstance(address, Address)
        return any(self.get_addr_balance(address))

    def address_is_old(self, address, age_limit=2):
        age = -1
        local_height = self.get_local_height()
        for tx_hash, tx_height in self.get_address_history(address):
            if tx_height == 0:
                tx_age = 0
            else:
                tx_age = local_height - tx_height + 1
            if tx_age > age:
                age = tx_age
            if age > age_limit:
                break # ok, it's old. not need to keep looping
        return age > age_limit

    def cpfp(self, tx, fee):
        txid = tx.txid()
        for i, o in enumerate(tx.outputs()):
            otype, address, value = o
            if otype == TYPE_ADDRESS and self.is_mine(address):
                break
        else:
            return
        coins = self.get_addr_utxo(address)
        item = coins.get(txid+':%d'%i)
        if not item:
            return
        self.add_input_info(item)
        inputs = [item]
        outputs = [(TYPE_ADDRESS, address, value - fee)]
        locktime = self.get_local_height()
        # note: no need to call tx.BIP_LI01_sort() here - single input/output
        return Transaction.from_io(inputs, outputs, locktime=locktime)

    def add_input_info(self, txin):
        address = txin['address']
        if self.is_mine(address):
            txin['type'] = self.get_txin_type(address)
            # Bitcoin Cash needs value to sign
            received, spent = self.get_addr_io(address)
            item = received.get(txin['prevout_hash']+':%d'%txin['prevout_n'])
            tx_height, value, is_cb = item
            txin['value'] = value
            self.add_input_sig_info(txin, address)

    def add_input_info_for_bitcoinfiles(self, txin):
        address = txin['address']
        if self.is_mine(address):
            txin['type'] = self.get_txin_type(address)
            self.add_input_sig_info(txin, address)

    def can_sign(self, tx):
        if tx.is_complete():
            return False
        for k in self.get_keystores():
            # setup "wallet advice" so Xpub wallets know how to sign 'fd' type tx inputs
            # by giving them the sequence number ahead of time
            if isinstance(k, BIP32_KeyStore):
                for txin in tx.inputs():
                    for x_pubkey in txin['x_pubkeys']:
                        _, addr = xpubkey_to_address(x_pubkey)
                        try:
                            c, index = self.get_address_index(addr)
                        except:
                            continue
                        if index is not None:
                            k.set_wallet_advice(addr, [c,index])
            if k.can_sign(tx):
                return True
        return False

    def get_input_tx(self, tx_hash):
        # First look up an input transaction in the wallet where it
        # will likely be.  If co-signing a transaction it may not have
        # all the input txs, in which case we ask the network.
        tx = self.transactions.get(tx_hash)
        if not tx and self.network:
            request = ('blockchain.transaction.get', [tx_hash])
            tx = Transaction(self.network.synchronous_get(request))
        return tx

    def add_input_values_to_tx(self, tx):
        """ add input values to the tx, for signing"""
        for txin in tx.inputs():
            if 'value' not in txin:
                inputtx = self.get_input_tx(txin['prevout_hash'])
                if inputtx is not None:
                    out_zero, out_addr, out_val = inputtx.outputs()[txin['prevout_n']]
                    txin['value'] = out_val
                    txin['prev_tx'] = inputtx   # may be needed by hardware wallets

    def add_hw_info(self, tx):
        # add previous tx for hw wallets, if needed and not already there
        if any([(isinstance(k, Hardware_KeyStore) and k.can_sign(tx) and k.needs_prevtx()) for k in self.get_keystores()]):
            for txin in tx.inputs():
                if 'prev_tx' not in txin:
                    txin['prev_tx'] = self.get_input_tx(txin['prevout_hash'])
        # add output info for hw wallets
        info = {}
        xpubs = self.get_master_public_keys()
        for txout in tx.outputs():
            _type, addr, amount = txout
            if self.is_change(addr):
                index = self.get_address_index(addr)
                pubkeys = self.get_public_keys(addr)
                # sort xpubs using the order of pubkeys
                sorted_pubkeys, sorted_xpubs = zip(*sorted(zip(pubkeys, xpubs)))
                info[addr] = index, sorted_xpubs, self.m if isinstance(self, Multisig_Wallet) else None
        tx.output_info = info

    def sign_transaction(self, tx, password):
        if self.is_watching_only():
            return
        # add input values for signing
        self.add_input_values_to_tx(tx)
        # hardware wallets require extra info
        if any([(isinstance(k, Hardware_KeyStore) and k.can_sign(tx)) for k in self.get_keystores()]):
            self.add_hw_info(tx)
        # sign
        for k in self.get_keystores():
            try:
                if k.can_sign(tx):
                    k.sign_transaction(tx, password)
            except UserCancelled:
                continue

    def get_unused_addresses(self):
        # fixme: use slots from expired requests
        domain = self.get_receiving_addresses()
        return [addr for addr in domain
                if not self.get_address_history(addr)
                and addr not in self.receive_requests]

    def get_unused_address(self):
        addrs = self.get_unused_addresses()
        if addrs:
            return addrs[0]

    def get_receiving_address(self):
        '''Returns a receiving address or None.'''
        domain = self.get_unused_addresses() or self.get_receiving_addresses()
        if domain:
            return domain[0]

    def get_payment_status(self, address, amount):
        local_height = self.get_local_height()
        received, sent = self.get_addr_io(address)
        l = []
        for txo, x in received.items():
            h, v, is_cb = x
            txid, n = txo.split(':')
            info = self.verified_tx.get(txid)
            if info:
                tx_height, timestamp, pos = info
                conf = local_height - tx_height
            else:
                conf = 0
            l.append((conf, v))
        vsum = 0
        for conf, v in reversed(sorted(l)):
            vsum += v
            if vsum >= amount:
                return True, conf
        return False, None

    def get_payment_request(self, addr, config):
        assert isinstance(addr, Address)
        r = self.receive_requests.get(addr)
        if not r:
            return
        out = copy.copy(r)
        addr_text = addr.to_ui_string()
        amount_text = format_satoshis(r['amount'])
        if addr.FMT_UI == addr.FMT_CASHADDR:
            out['URI'] = '{}:{}?amount={}'.format(networks.net.CASHADDR_PREFIX,
                                                  addr_text, amount_text)
        elif addr.FMT_UI == addr.FMT_SLPADDR:
            token_id = "<fill tokenId here>"
            out['URI'] = '{}:{}?amount={}&token={}'.format(networks.net.SLPADDR_PREFIX,
                                                           addr_text, amount_text, token_id)
        status, conf = self.get_request_status(addr)
        out['status'] = status
        if conf is not None:
            out['confirmations'] = conf
        # check if bip70 file exists
        rdir = config.get('requests_dir')
        if rdir:
            key = out.get('id', addr.to_storage_string())
            path = os.path.join(rdir, 'req', key[0], key[1], key)
            if os.path.exists(path):
                baseurl = 'file://' + rdir
                rewrite = config.get('url_rewrite')
                if rewrite:
                    baseurl = baseurl.replace(*rewrite)
                out['request_url'] = os.path.join(baseurl, 'req', key[0], key[1], key, key)
                out['URI'] += '&r=' + out['request_url']
                out['index_url'] = os.path.join(baseurl, 'index.html') + '?id=' + key
                websocket_server_announce = config.get('websocket_server_announce')
                if websocket_server_announce:
                    out['websocket_server'] = websocket_server_announce
                else:
                    out['websocket_server'] = config.get('websocket_server', 'localhost')
                websocket_port_announce = config.get('websocket_port_announce')
                if websocket_port_announce:
                    out['websocket_port'] = websocket_port_announce
                else:
                    out['websocket_port'] = config.get('websocket_port', 9999)
        return out

    def get_request_status(self, key):
        r = self.receive_requests.get(key)
        if r is None:
            return PR_UNKNOWN
        address = r['address']
        amount = r.get('amount')
        timestamp = r.get('time', 0)
        if timestamp and type(timestamp) != int:
            timestamp = 0
        expiration = r.get('exp')
        if expiration and type(expiration) != int:
            expiration = 0
        conf = None
        if amount:
            if self.up_to_date:
                paid, conf = self.get_payment_status(address, amount)
                status = PR_PAID if paid else PR_UNPAID
                if status == PR_UNPAID and expiration is not None and time.time() > timestamp + expiration:
                    status = PR_EXPIRED
            else:
                status = PR_UNKNOWN
        else:
            status = PR_UNKNOWN
        return status, conf

    def make_payment_request(self, addr, amount, message, expiration=None):
        assert isinstance(addr, Address)
        timestamp = int(time.time())
        _id = bh2u(Hash(addr.to_storage_string() + "%d" % timestamp))[0:10]
        return {
            'time': timestamp,
            'amount': amount,
            'exp': expiration,
            'address': addr,
            'memo': message,
            'id': _id
        }

    def serialize_request(self, r):
        result = r.copy()
        result['address'] = r['address'].to_storage_string()
        return result

    def save_payment_requests(self):
        def delete_address(value):
            del value['address']
            return value

        requests = {addr.to_storage_string() : delete_address(value.copy())
                    for addr, value in self.receive_requests.items()}
        self.storage.put('payment_requests', requests)
        self.storage.write()

    def sign_payment_request(self, key, alias, alias_addr, password):
        req = self.receive_requests.get(key)
        alias_privkey = self.export_private_key(alias_addr, password)
        pr = paymentrequest.make_unsigned_request(req)
        paymentrequest.sign_request_with_alias(pr, alias, alias_privkey)
        req['name'] = pr.pki_data
        req['sig'] = bh2u(pr.signature)
        self.receive_requests[key] = req
        self.save_payment_requests()

    def add_payment_request(self, req, config, set_address_label=True):
        addr = req['address']
        addr_text = addr.to_storage_string()
        amount = req['amount']
        message = req['memo']
        self.receive_requests[addr] = req
        self.save_payment_requests()
        if set_address_label:
            self.set_label(addr_text, message) # should be a default label

        rdir = config.get('requests_dir')
        if rdir and amount is not None:
            key = req.get('id', addr_text)
            pr = paymentrequest.make_request(config, req)
            path = os.path.join(rdir, 'req', key[0], key[1], key)
            if not os.path.exists(path):
                try:
                    os.makedirs(path)
                except OSError as exc:
                    if exc.errno != errno.EEXIST:
                        raise
            with open(os.path.join(path, key), 'wb') as f:
                f.write(pr.SerializeToString())
            # reload
            req = self.get_payment_request(addr, config)
            req['address'] = req['address'].to_ui_string()
            with open(os.path.join(path, key + '.json'), 'w', encoding='utf-8') as f:
                f.write(json.dumps(req))

    def remove_payment_request(self, addr, config):
        if isinstance(addr, str):
            addr = Address.from_string(addr)
        if addr not in self.receive_requests:
            return False
        r = self.receive_requests.pop(addr)
        rdir = config.get('requests_dir')
        if rdir:
            key = r.get('id', addr.to_storage_string())
            for s in ['.json', '']:
                n = os.path.join(rdir, 'req', key[0], key[1], key, key + s)
                if os.path.exists(n):
                    os.unlink(n)
        self.save_payment_requests()
        return True

    def get_sorted_requests(self, config):
        def f(x):
            try:
                addr = x['address']
                return self.get_address_index(addr) or addr
            except:
                return addr
        return sorted(map(lambda x: self.get_payment_request(x, config), self.receive_requests.keys()), key=f)

    def get_fingerprint(self):
        raise NotImplementedError()

    def can_import_privkey(self):
        return False

    def can_import_address(self):
        return False

    def can_delete_address(self):
        return False

    def add_address(self, address):
        assert isinstance(address, Address)
        if address not in self._history:
            self._history[address] = []
        if self.synchronizer:
            self.synchronizer.add(address)

    def has_password(self):
        return self.storage.get('use_encryption', False)

    def check_password(self, password):
        self.keystore.check_password(password)

    def sign_message(self, address, message, password):
        index = self.get_address_index(address)
        return self.keystore.sign_message(index, message, password)

    def decrypt_message(self, pubkey, message, password):
        addr = self.pubkeys_to_address(pubkey)
        index = self.get_address_index(addr)
        return self.keystore.decrypt_message(index, message, password)

    def rebuild_history(self):
        ''' This is an advanced function for use in the GUI when the user
        wants to resynch the whole wallet from scratch, preserving labels
        and contacts.  Right now this implementation is beta-quality but
        appears to work great for the most part. '''
        if not self.network or not self.network.is_connected():
            raise RuntimeError('Refusing to rebuild wallet without a valid server connection!')
        if not self.synchronizer or not self.verifier:
            raise RuntimeError('Refusing to rebuild a stopped wallet!')
        network = self.network
        self.stop_threads()
        do_addr_save = False
        with self.lock, self.transaction_lock:
            self.transactions.clear(); self.unverified_tx.clear(); self.verified_tx.clear()
            self.clear_history()
            if isinstance(self, Standard_Wallet):
                # reset the address list to default too, just in case. New synchronizer will pick up the addresses again.
                self.receiving_addresses, self.change_addresses = self.receiving_addresses[:self.gap_limit], self.change_addresses[:self.gap_limit_for_change]
                do_addr_save = True
        if do_addr_save:
            self.save_addresses()
        self.save_transactions()
        self.save_verified_tx()
        self.storage.write()
        self.start_threads(network)
        self.network.trigger_callback('updated', self)


class Simple_Wallet(Abstract_Wallet):
    # wallet with a single keystore

    def get_keystore(self):
        return self.keystore

    def get_keystores(self):
        return [self.keystore]

    def is_watching_only(self):
        return self.keystore.is_watching_only()

    def can_change_password(self):
        return self.keystore.can_change_password()

    def update_password(self, old_pw, new_pw, encrypt=False):
        if old_pw is None and self.has_password():
            raise InvalidPassword()
        if self.keystore is not None:
            self.keystore.update_password(old_pw, new_pw)
            self.save_keystore()
        self.storage.set_password(new_pw, encrypt)
        self.storage.write()

    def save_keystore(self):
        self.storage.put('keystore', self.keystore.dump())


class ImportedWalletBase(Simple_Wallet):

    txin_type = 'p2pkh'

    def get_txin_type(self, address):
        return self.txin_type

    def can_delete_address(self):
        return True

    def has_seed(self):
        return False

    def is_deterministic(self):
        return False

    def is_change(self, address):
        return False

    def get_master_public_keys(self):
        return []

    def is_beyond_limit(self, address, is_change):
        return False

    def get_fingerprint(self):
        return ''

    def get_receiving_addresses(self):
        return self.get_addresses()

    def get_change_addresses(self):
        return []

    def delete_address(self, address):
        assert isinstance(address, Address)
        if address not in self.get_addresses():
            return

        transactions_to_remove = set()  # only referred to by this address
        transactions_new = set()  # txs that are not only referred to by address
        with self.lock:
            for addr, details in self._history.items():
                if addr == address:
                    for tx_hash, height in details:
                        transactions_to_remove.add(tx_hash)
                else:
                    for tx_hash, height in details:
                        transactions_new.add(tx_hash)
            transactions_to_remove -= transactions_new
            self._history.pop(address, None)

            for tx_hash in transactions_to_remove:
                self.remove_transaction(tx_hash)
                self.tx_fees.pop(tx_hash, None)
                self.verified_tx.pop(tx_hash, None)
                self.unverified_tx.pop(tx_hash, None)
                self.transactions.pop(tx_hash, None)
                # FIXME: what about pruned_txo?

            self.storage.put('verified_tx3', self.verified_tx)

        self.save_transactions()

        self.set_label(address.to_storage_string(), None)
        self.remove_payment_request(address, {})
        self.set_frozen_state([address], False)

        self.delete_address_derived(address)
        self.save_addresses()


class ImportedAddressWallet(ImportedWalletBase):
    # Watch-only wallet of imported addresses

    wallet_type = 'imported_addr'

    def __init__(self, storage):
        self._sorted = None
        super().__init__(storage)

    @classmethod
    def from_text(cls, storage, text):
        wallet = cls(storage)
        for address in text.split():
            wallet.import_address(Address.from_string(address))
        return wallet

    def is_watching_only(self):
        return True

    def get_keystores(self):
        return []

    def can_import_privkey(self):
        return False

    def load_keystore(self):
        self.keystore = None

    def save_keystore(self):
        pass

    def load_addresses(self):
        addresses = self.storage.get('addresses', [])
        self.addresses = [Address.from_string(addr) for addr in addresses]

    def save_addresses(self):
        self.storage.put('addresses', [addr.to_storage_string()
                                       for addr in self.addresses])
        self.storage.write()

    def can_change_password(self):
        return False

    def can_import_address(self):
        return True

    def get_addresses(self, include_change=False):
        if not self._sorted:
            self._sorted = sorted(self.addresses,
                                  key=lambda addr: addr.to_ui_string())
        return self._sorted

    def import_address(self, address):
        assert isinstance(address, Address)
        if address in self.addresses:
            return False
        self.addresses.append(address)
        self.save_addresses()
        self.storage.write()
        self.add_address(address)
        self._sorted = None
        return True

    def delete_address_derived(self, address):
        self.addresses.remove(address)
        self._sorted.remove(address)

    def add_input_sig_info(self, txin, address):
        x_pubkey = 'fd' + address.to_script_hex()
        txin['x_pubkeys'] = [x_pubkey]
        txin['signatures'] = [None]


class ImportedPrivkeyWallet(ImportedWalletBase):
    # wallet made of imported private keys

    wallet_type = 'imported_privkey'

    def __init__(self, storage):
        Abstract_Wallet.__init__(self, storage)

    @classmethod
    def from_text(cls, storage, text, password=None):
        wallet = cls(storage)
        storage.put('use_encryption', bool(password))
        for privkey in text.split():
            wallet.import_private_key(privkey, password)
        return wallet

    def is_watching_only(self):
        return False

    def get_keystores(self):
        return [self.keystore]

    def can_import_privkey(self):
        return True

    def load_keystore(self):
        if self.storage.get('keystore'):
            self.keystore = load_keystore(self.storage, 'keystore')
        else:
            self.keystore = Imported_KeyStore({})

    def save_keystore(self):
        self.storage.put('keystore', self.keystore.dump())

    def load_addresses(self):
        pass

    def save_addresses(self):
        pass

    def can_change_password(self):
        return True

    def can_import_address(self):
        return False

    def get_addresses(self, include_change=False):
        return self.keystore.get_addresses()

    def delete_address_derived(self, address):
        self.keystore.remove_address(address)
        self.save_keystore()

    def get_address_index(self, address):
        return self.get_public_key(address)

    def get_public_key(self, address):
        return self.keystore.address_to_pubkey(address)

    def import_private_key(self, sec, pw):
        pubkey = self.keystore.import_privkey(sec, pw)
        self.save_keystore()
        self.storage.write()
        return pubkey.address.to_ui_string()

    def export_private_key(self, address, password):
        '''Returned in WIF format.'''
        pubkey = self.keystore.address_to_pubkey(address)
        return self.keystore.export_private_key(pubkey, password)

    def add_input_sig_info(self, txin, address):
        assert txin['type'] == 'p2pkh'
        pubkey = self.keystore.address_to_pubkey(address)
        txin['num_sig'] = 1
        txin['x_pubkeys'] = [pubkey.to_ui_string()]
        txin['signatures'] = [None]

    def pubkeys_to_address(self, pubkey):
        pubkey = PublicKey.from_string(pubkey)
        if pubkey in self.keystore.keypairs:
            return pubkey.address


class Deterministic_Wallet(Abstract_Wallet):

    def __init__(self, storage):
        Abstract_Wallet.__init__(self, storage)
        self.gap_limit = storage.get('gap_limit', 20)

    def has_seed(self):
        return self.keystore.has_seed()

    def get_receiving_addresses(self):
        return self.receiving_addresses

    def get_change_addresses(self):
        return self.change_addresses

    def get_seed(self, password):
        return self.keystore.get_seed(password)

    def add_seed(self, seed, pw):
        self.keystore.add_seed(seed, pw)

    def change_gap_limit(self, value):
        '''This method is not called in the code, it is kept for console use'''
        if value >= self.gap_limit:
            self.gap_limit = value
            self.storage.put('gap_limit', self.gap_limit)
            return True
        elif value >= self.min_acceptable_gap():
            addresses = self.get_receiving_addresses()
            k = self.num_unused_trailing_addresses(addresses)
            n = len(addresses) - k + value
            self.receiving_addresses = self.receiving_addresses[0:n]
            self.gap_limit = value
            self.storage.put('gap_limit', self.gap_limit)
            self.save_addresses()
            return True
        else:
            return False

    def num_unused_trailing_addresses(self, addresses):
        k = 0
        for addr in reversed(addresses):
            if addr in self._history:
                break
            k = k + 1
        return k

    def min_acceptable_gap(self):
        # fixme: this assumes wallet is synchronized
        n = 0
        nmax = 0
        addresses = self.get_receiving_addresses()
        k = self.num_unused_trailing_addresses(addresses)
        for a in addresses[0:-k]:
            if a in self._history:
                n = 0
            else:
                n += 1
                if n > nmax: nmax = n
        return nmax + 1

    def create_new_address(self, for_change=False):
        assert type(for_change) is bool
        with self.lock:
            addr_list = self.change_addresses if for_change else self.receiving_addresses
            n = len(addr_list)
            x = self.derive_pubkeys(for_change, n)
            address = self.pubkeys_to_address(x)
            addr_list.append(address)
            self.save_addresses()
            self.add_address(address)
            return address

    def synchronize_sequence(self, for_change):
        limit = self.gap_limit_for_change if for_change else self.gap_limit
        while True:
            addresses = self.get_change_addresses() if for_change else self.get_receiving_addresses()
            if len(addresses) < limit:
                self.create_new_address(for_change)
                continue
            if all(map(lambda a: not self.address_is_old(a), addresses[-limit:] )):
                break
            else:
                self.create_new_address(for_change)

    def synchronize(self):
        with self.lock:
            self.synchronize_sequence(False)
            self.synchronize_sequence(True)

    def is_beyond_limit(self, address, is_change):
        if is_change:
            addr_list = self.get_change_addresses()
            limit = self.gap_limit_for_change
        else:
            addr_list = self.get_receiving_addresses()
            limit = self.gap_limit
        idx = addr_list.index(address)
        if idx < limit:
            return False
        for addr in addr_list[-limit:]:
            if addr in self._history:
                return False
        return True

    def get_master_public_keys(self):
        return [self.get_master_public_key()]

    def get_fingerprint(self):
        return self.get_master_public_key()

    def get_txin_type(self, address):
        return self.txin_type


class Simple_Deterministic_Wallet(Simple_Wallet, Deterministic_Wallet):

    """ Deterministic Wallet with a single pubkey per address """

    def __init__(self, storage):
        Deterministic_Wallet.__init__(self, storage)

    def get_public_key(self, address):
        sequence = self.get_address_index(address)
        pubkey = self.get_pubkey(*sequence)
        return pubkey

    def load_keystore(self):
        self.keystore = load_keystore(self.storage, 'keystore')
        try:
            xtype = bitcoin.xpub_type(self.keystore.xpub)
        except:
            xtype = 'standard'
        self.txin_type = 'p2pkh' if xtype == 'standard' else xtype

    def get_pubkey(self, c, i):
        return self.derive_pubkeys(c, i)

    def get_public_keys(self, address):
        return [self.get_public_key(address)]

    def add_input_sig_info(self, txin, address):
        derivation = self.get_address_index(address)
        x_pubkey = self.keystore.get_xpubkey(*derivation)
        txin['x_pubkeys'] = [x_pubkey]
        txin['signatures'] = [None]
        txin['num_sig'] = 1

    def get_master_public_key(self):
        return self.keystore.get_master_public_key()

    def derive_pubkeys(self, c, i):
        return self.keystore.derive_pubkey(c, i)






class Standard_Wallet(Simple_Deterministic_Wallet):
    wallet_type = 'bip39-slp'

    def pubkeys_to_address(self, pubkey):
        return Address.from_pubkey(pubkey)


class Multisig_Wallet(Deterministic_Wallet):
    # generic m of n
    gap_limit = 20

    def __init__(self, storage):
        self.wallet_type = storage.get('wallet_type')
        self.m, self.n = multisig_type(self.wallet_type)
        Deterministic_Wallet.__init__(self, storage)

    def get_pubkeys(self, c, i):
        return self.derive_pubkeys(c, i)

    def pubkeys_to_address(self, pubkeys):
        pubkeys = [bytes.fromhex(pubkey) for pubkey in pubkeys]
        redeem_script = self.pubkeys_to_redeem_script(pubkeys)
        return Address.from_multisig_script(redeem_script)

    def pubkeys_to_redeem_script(self, pubkeys):
        return Script.multisig_script(self.m, sorted(pubkeys))

    def derive_pubkeys(self, c, i):
        return [k.derive_pubkey(c, i) for k in self.get_keystores()]

    def load_keystore(self):
        self.keystores = {}
        for i in range(self.n):
            name = 'x%d/'%(i+1)
            self.keystores[name] = load_keystore(self.storage, name)
        self.keystore = self.keystores['x1/']
        xtype = bitcoin.xpub_type(self.keystore.xpub)
        self.txin_type = 'p2sh' if xtype == 'standard' else xtype

    def save_keystore(self):
        for name, k in self.keystores.items():
            self.storage.put(name, k.dump())

    def get_keystore(self):
        return self.keystores.get('x1/')

    def get_keystores(self):
        return [self.keystores[i] for i in sorted(self.keystores.keys())]

    def update_password(self, old_pw, new_pw, encrypt=False):
        if old_pw is None and self.has_password():
            raise InvalidPassword()
        for name, keystore in self.keystores.items():
            if keystore.can_change_password():
                keystore.update_password(old_pw, new_pw)
                self.storage.put(name, keystore.dump())
        self.storage.set_password(new_pw, encrypt)
        self.storage.write()

    def has_seed(self):
        return self.keystore.has_seed()

    def can_change_password(self):
        return self.keystore.can_change_password()

    def is_watching_only(self):
        return not any([not k.is_watching_only() for k in self.get_keystores()])

    def get_master_public_key(self):
        return self.keystore.get_master_public_key()

    def get_master_public_keys(self):
        return [k.get_master_public_key() for k in self.get_keystores()]

    def get_fingerprint(self):
        return ''.join(sorted(self.get_master_public_keys()))

    def add_input_sig_info(self, txin, address):
        # x_pubkeys are not sorted here because it would be too slow
        # they are sorted in transaction.get_sorted_pubkeys
        derivation = self.get_address_index(address)
        txin['x_pubkeys'] = [k.get_xpubkey(*derivation) for k in self.get_keystores()]
        txin['pubkeys'] = None
        # we need n place holders
        txin['signatures'] = [None] * self.n
        txin['num_sig'] = self.m


wallet_types = ['standard', 'bip39-slp', 'multisig', 'imported']

def register_wallet_type(category):
    wallet_types.append(category)

wallet_constructors = {
    'standard': Standard_Wallet,
    'old': Standard_Wallet,
    'xpub': Standard_Wallet,
    'bip39-slp': Standard_Wallet,
    'imported_privkey': ImportedPrivkeyWallet,
    'imported_addr': ImportedAddressWallet,
}

def register_constructor(wallet_type, constructor):
    wallet_constructors[wallet_type] = constructor

# former WalletFactory
class Wallet(object):
    """The main wallet "entry point".
    This class is actually a factory that will return a wallet of the correct
    type when passed a WalletStorage instance."""

    def __new__(self, storage):
        wallet_type = storage.get('wallet_type')
        WalletClass = Wallet.wallet_class(wallet_type)
        wallet = WalletClass(storage)
        # Convert hardware wallets restored with older versions of
        # Electrum to BIP44 wallets.  A hardware wallet does not have
        # a seed and plugins do not need to handle having one.
        rwc = getattr(wallet, 'restore_wallet_class', None)
        if rwc and storage.get('seed', ''):
            storage.print_error("converting wallet type to " + rwc.wallet_type)
            storage.put('wallet_type', rwc.wallet_type)
            wallet = rwc(storage)
        return wallet

    @staticmethod
    def wallet_class(wallet_type):
        if multisig_type(wallet_type):
            return Multisig_Wallet
        if wallet_type in wallet_constructors:
            return wallet_constructors[wallet_type]
        raise RuntimeError("Unknown wallet type: " + str(wallet_type))<|MERGE_RESOLUTION|>--- conflicted
+++ resolved
@@ -40,11 +40,7 @@
 from functools import partial
 
 from .i18n import _
-<<<<<<< HEAD
-from .util import NotEnoughFunds, NotEnoughFundsSlp, ExcessiveFee, PrintError, UserCancelled, profiler, format_satoshis, format_time
-=======
-from .util import NotEnoughFunds, ExcessiveFee, PrintError, UserCancelled, profiler, format_satoshis, format_time, Weak
->>>>>>> 066cefe1
+from .util import NotEnoughFunds, NotEnoughFundsSlp, ExcessiveFee, PrintError, UserCancelled, profiler, format_satoshis, format_time, Weak
 
 from .address import Address, Script, ScriptOutput, PublicKey
 from .bitcoin import *
