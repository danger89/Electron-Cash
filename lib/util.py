--- conflicted
+++ resolved
@@ -473,10 +473,7 @@
 
 _cached_dp = None
 def format_satoshis(x, num_zeros=0, decimal_point=8, precision=None, is_diff=False, whitespaces=False):
-<<<<<<< HEAD
-=======
     global _cached_dp
->>>>>>> e13158d3
     if x is None:
         return 'unknown'
     if precision is None:
